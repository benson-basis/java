<?php
/**
 * Api
 *
 * Primary class for interfacing with the Rosette API
 *
 * @copyright 2014-2015 Basis Technology Corporation.
 *
 * Licensed under the Apache License, Version 2.0 (the "License"); you may not use this file except in compliance
 * with the License. You may obtain a copy of the License at
 *
 * @license http://www.apache.org/licenses/LICENSE-2.0
 *
 * Unless required by applicable law or agreed to in writing, software distributed under the License is
 * distributed on an "AS IS" BASIS, WITHOUT WARRANTIES OR CONDITIONS OF ANY KIND, either express or implied.
 * See the License for the specific language governing permissions and limitations under the License.
 **/
namespace rosette\api;

/**
 * Class API
 *
 * Api Python Client Binding API; representation of a Api server.
 * Call instance methods upon this object to communicate with particular
 * Api server endpoints.
 * Aside from ping() and info(), most of the methods require the construction
 * of either a RosetteParameters object or an RNTParameters object.  These
 * provide the content data that will be processed by the service.
 *
 * usage example: $api = new API($service_url, $user_key)
 *
 * @see _construct()
 *
 */

class Api
{
    /**
     * User key (required for Rosette API)
     * @var null|string
     */
    private $user_key;
    /**
     * URL of the Rosette API (or test server)
     * @var string
     */
    private $service_url;
    /**
     * MultiPart status
     * @var bool
     */
    private $useMultiPart;
    /**
     * True if the version has already been checked.  Saves round trips.
     * @var bool
     */
    private $version_checked;
    /**
     * Endpoint for the operation
     * @var null|string
     */
    private $subUrl;
    /**
     * Max timeout (seconds)
     * @var
     */
    private $timeout;

    /**
     * Returns the max timeout value (seconds)
     * @return mixed
     */
    public function getTimeout()
    {
        return $this->timeout;
    }

    /**
     * Sets the max timeout value (seconds)
     * @param mixed $timeout
     */
    public function setTimeout($timeout)
    {
        $this->timeout = $timeout;
    }

    /**
     * Create an L{API} object.
     *
     * @param string $service_url URL of the Api API
     * @param string $user_key  An authentication string to be sent as user_key with
     * all requests.
     */
<<<<<<< HEAD
    public function __construct($user_key, $service_url = "http://api.rosette.com/rest/v1")
=======
    public function __construct($service_url = "https://api.rosette.com/rest/v1", $user_key = null)
>>>>>>> fa211f9d
    {
        spl_autoload_extensions('.php');
        spl_autoload_register();

        $this->user_key = $user_key;
        $this->service_url = $service_url;
        $this->debug = false;
        $this->useMultiPart = false;
        $this->version_checked = false;
        $this->subUrl = null;
        $this->timeout = 300;
    }

    /**
     * Creates the Request option based on current settings
     */
    private function getOptions()
    {
        $options = ['timeout' => $this->timeout];
        return $options;
    }

    /**
     * Setter to set version_checked
     * @param boolean $version_checked
     */
    public function setVersionChecked($version_checked)
    {
        $this->version_checked = $version_checked;
    }

    /**
     * Getter for the user_key
     * @return null|string
     */
    public function getUserKey()
    {
        return $this->user_key;
    }

    /**
     * Getter for the service_url
     * @return string
     */
    public function getServiceUrl()
    {
        return $this->service_url;
    }

    /**
     * Getter for MultiPart
     * @return boolean
     */
    public function isUseMultiPart()
    {
        return $this->useMultiPart;
    }

    /**
     * Setter for MultiPart
     * @param boolean $useMultiPart
     */
    public function setUseMultiPart($useMultiPart)
    {
        $this->useMultiPart = $useMultiPart;
    }

    /**
     * Calls the Ping endpoint
     * @return mixed
     * @throws \Rosette\Api\RosetteException
     */
    public function ping()
    {
        $url = $this->service_url.'/ping';
        $headers = ['Accept' => 'application/json', 'Content-Type' => 'application/json'];
        if ($this->user_key) {
            $headers['user_key'] = $this->user_key;
        }
        $resultObject = GetHttp($url, $headers, $this->getOptions());
        return $this->finishResult($resultObject, 'ping');
    }

    /**
     * Processes the response, returning either the decoded Json or throwing an exception
     * @param $resultObject
     * @param $action
     * @return mixed
     * @throws RosetteException
     */
    private function finishResult($resultObject, $action)
    {
        $msg = null;

        if ($resultObject->statusCode == 200) {
            return $resultObject->jsonDecoded;
        } else {
            if (strpos($resultObject, 'message') !== false) {
                $msg = $resultObject->jsonDecoded['message'];
            }
            $complaint_url = $this->subUrl == null ? "Top level info" : $action . ' ' . $this->subUrl;
            if (strpos($resultObject, 'code') !== false) {
                $serverCode = $resultObject->jsonDecoded['code'];
                if ($msg == null) {
                    $msg = $serverCode;
                }
            } else {
                $serverCode = RosetteException::$BAD_REQUEST_FORMAT;
                if ($msg == null) {
                    $msg = 'unknown error';
                }
            }
            //echo "FinishResult\n";

            throw new RosetteException(
                $complaint_url.'
                : failed to communicate with Api: '.$msg,
                is_numeric($serverCode) ? $serverCode : RosetteException::$BAD_REQUEST_FORMAT
            );
        }
    }

    /**
     * Calls the language/info endpoint
     * @return mixed
     */
    public function languageInfo()
    {
        $url = $this->service_url.'/language/info';
        $headers = ['Accept' => 'application/json', 'Content-Type' => 'application/json'];
        if ($this->user_key) {
            $headers['user_key'] = $this->user_key;
        }
        $resultObject = GetHttp($url, $headers, $this->getOptions());
        return $this->finishResult($resultObject, 'language-info');
    }

    /**
     * Calls the language endpoint
     * @param $params
     * @return mixed
     * @throws RosetteException
     */
    public function language($params)
    {
        return $this->operate($params, 'language');
    }

    /**
     * Internal operations processor for most of the endpoints
     * @param $parameters
     * @param $subUrl
     * @return mixed
     * @throws RosetteException
     */
    private function operate(RosetteParamsSetBase $parameters, $subUrl)
    {
        $this->subUrl = $subUrl;
        $this->checkVersion();
        if ($this->useMultiPart && $parameters['contentType'] != RosetteConstants::$DataFormat['SIMPLE']) {
            throw new RosetteException(
                sprintf("MultiPart requires contentType SIMPLE: %s", $parameters['contentType']),
                RosetteException::$BAD_REQUEST_FORMAT
            );
        }
        $url = $this->service_url.'/'.$this->subUrl;
        $paramsToSerialize = $parameters->serializable();

        $headers = ['Accept' => 'application/json', 'Accept-Encoding' => 'gzip'];
        if ($this->user_key) {
            $headers['user_key'] = $this->user_key;
        }
        $headers['Content-Type'] = 'application/json';

        $resultObject = PostHttp($url, $headers, $paramsToSerialize, $this->getOptions());

        return $this->finishResult($resultObject, "operate");
    }

    /**
     * Checks the server version against the api (or provided )version
     * @param $versionToCheck
     * @return bool
     * @throws RosetteException
     */
    public function checkVersion($versionToCheck = null)
    {
        if (!$this->version_checked) {
            if (!$versionToCheck) {
                $versionToCheck = '0.5';
            }
            $result = $this->info();
            $version = substr($result['version'], 0, 3);
            if ($version != $versionToCheck) {
                throw new RosetteException(
                    "The server version is not " . strval($versionToCheck),
                    RosetteException::$BAD_SERVER_VERSION
                );
            } else {
                $this->version_checked = true;
            }
        }
        return $this->version_checked;
    }

    /**
     * Calls the info endpoint
     * @return mixed
     * @throws RosetteException
     */
    public function info()
    {
        $url = $this->service_url.'/info';

        $headers = ['Accept' => 'application/json', 'Content-Type' => 'application/json'];
        if ($this->user_key) {
            $headers['user_key'] = $this->user_key;
        }
        $resultObject = GetHttp($url, $headers, $this->getOptions());

        return $this->FinishResult($resultObject, 'info');
    }

    /**
     * Calls the sentences endpoint
     * @param $params
     * @return mixed
     * @throws RosetteException
     */
    public function sentences($params)
    {
        return $this->operate($params, "sentences");
    }

    /**
     * Calls the tokens endpoint
     * @param $params
     * @return mixed
     * @throws RosetteException
     */
    public function tokens($params)
    {
        return $this->operate($params, "tokens");
    }

    /**
     * Calls the morphology endpoint
     * @param $params
     * @param null $facet
     * @return mixed
     * @throws RosetteException
     */
    public function morphology($params, $facet = null)
    {
        if (!$facet) {
            $facet = RosetteConstants::$MorphologyOutput['COMPLETE'];
        }
        return $this->operate($params, "morphology/".$facet);
    }

    /**
     * Calls the entities endpoint
     * @param $params
     * @param $linked
     * @return mixed
     * @throws RosetteException
     */
    public function entities($params, $linked = null)
    {
        return $linked ? $this->operate($params, "entities/linked") : $this->operate($params, "entities");
    }

    /**
     * Calls the categories endpoint
     * @param $params
     * @return mixed
     * @throws RosetteException
     */
    public function categories($params)
    {
        return $this->operate($params, "categories");
    }

    /**
     * Calls the sentiment endpoint
     * @param $params
     * @return mixed
     * @throws RosetteException
     */
    public function sentiment($params)
    {
        return $this->operate($params, "sentiment");
    }

    /**
     * Calls the name translation endpoint
     * @param $rntParams
     * @return mixed
     * @throws RosetteException
     */
    public function translatedName($rntParams)
    {
        return $this->operate($rntParams, "translated-name");
    }
}

/**
 * function RetryingRequest
 *
 * Encapsulates the GET/POST and retries N_RETRIES
 *
 * @param $op
 * @param $url
 * @param $headers
 * @param $options
 * @param string $data
 * @return null|\Requests_Response object or RosetteException
 * @throws RosetteException
 * @internal param $op : operation
 * @internal param $url : target URL
 * @internal param $headers : header data
 * @internal param data $optional : submission data
 */
function RetryingRequest($op, $url, $headers, $options, $data = "")
{
    $numberRetries = 3;
    $response = null;
    for ($range = 0; $range < $numberRetries; $range++) {
        if ($op == "GET") {
            $response = \Requests::get($url, $headers, $options);
        } else {
            $response = \Requests::post($url, $headers, $data, $options);
        }
        if ($response->status_code < 500) {
            return $response;
        }
    }
    $message = null;
    $code = 'unknown error';
    if ($response != null) {
        try {
            $json = json_decode($response->body, true);
            if (array_key_exists('message', $json)) {
                $message = $json["message"];
            }
            if (array_key_exists('code', $json)) {
                $code = $json["code"];
            }
        } catch (\Exception $e) {
            // pass
        }
    }
    if ($message == null) {
        $message = sprintf("A retryable network operation has not succeeded after %d attempts", $numberRetries);
    }
    throw new RosetteException($message.' ['.$url.']', $code);
}

/**
 * Standard GET helper
 *
 * @param $url
 * @param $headers
 * @param $options
 * @return ReturnObject
 * @throws RosetteException
 * @internal param $url : target URL
 * @internal param $headers : header data
 *
 */
function GetHttp($url, $headers, $options)
{
    $response = RetryingRequest("GET", $url, $headers, $options);
    return new ReturnObject($response);
}

/**
 * Standard POST helper
 *
 * @param $url
 * @param $headers
 * @param $data
 * @param $options
 * @return ReturnObject
 * @throws RosetteException
 * @internal param $url : target URL
 * @internal param $headers : header data
 * @internal param $data : submission data
 *
 */
function PostHttp($url, $headers, $data, $options)
{
    //echo $url."\n";
    $data = $data == null ? "" : json_encode($data);

    $response = RetryingRequest("POST", $url, $headers, $options, $data);

    return new ReturnObject($response);
}<|MERGE_RESOLUTION|>--- conflicted
+++ resolved
@@ -91,11 +91,7 @@
      * @param string $user_key  An authentication string to be sent as user_key with
      * all requests.
      */
-<<<<<<< HEAD
-    public function __construct($user_key, $service_url = "http://api.rosette.com/rest/v1")
-=======
-    public function __construct($service_url = "https://api.rosette.com/rest/v1", $user_key = null)
->>>>>>> fa211f9d
+    public function __construct($user_key, $service_url = "https://api.rosette.com/rest/v1")
     {
         spl_autoload_extensions('.php');
         spl_autoload_register();
