--- conflicted
+++ resolved
@@ -246,7 +246,7 @@
     /**
      * Setter for numRetries.
      *
-     * @param int numRetries
+     * @param $numRetries int
      */
     public function setNumRetries($numRetries)
     {
@@ -308,12 +308,7 @@
     {
         $this->checkVersion($this->service_url);
         $this->subUrl = $subUrl;
-<<<<<<< HEAD
-        $this->checkVersion();
         if ($this->useMultiPart && $parameters->contentType !== RosetteConstants::$DataFormat['SIMPLE']) {
-=======
-        if ($this->useMultiPart && $parameters['contentType'] !== RosetteConstants::$DataFormat['SIMPLE']) {
->>>>>>> d63bdb87
             throw new RosetteException(
                 sprintf('MultiPart requires contentType SIMPLE: %s', $parameters['contentType']),
                 RosetteException::$BAD_REQUEST_FORMAT
