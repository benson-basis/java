from os import listdir
import os
import subprocess
import shutil
import time
import sys

# helper function to remove folders
# http://stackoverflow.com/questions/2656322/python-shutil-rmtree-fails-on-windows-with-access-is-denied
def onerror(func, path, exc_info):
    """
    Error handler for ``shutil.rmtree``.

    If the error is due to an access error (read only file)
    it attempts to add write permission and then retries.

    If the error is for another reason it re-raises the error.

    Usage : ``shutil.rmtree(path, onerror=onerror)``
    """
    import stat
    if not os.access(path, os.W_OK):
        # Is the error an access error ?
        os.chmod(path, stat.S_IWUSR)
        func(path)
    else:
        raise


# helper function to cleanup folder
def cleanup():
    try:
        shutil.rmtree('test', onerror=onerror)
    except:
        print "Test folder failed to be removed"
    try:
        shutil.rmtree('rosettePackage', onerror=onerror)
    except:
        print "rosettePackage folder failed to be removed"
    try:
        shutil.rmtree('gitclone', onerror=onerror)
    except:
        print "Gitclone folder failed to be removed"

failed = True
runs = 0
while failed and runs < 3:
    try:
        # Start by cleaning up
        cleanup()

        # clone from git and get examples
        try:
            subprocess.call(["git", "clone", "-b", "master", "https://github.com/rosette-api/csharp.git", "gitclone"])
        except:
            sys.exit('Failed to clone examples from github: https://github.com/rosette-api/csharp.git')

        # move examples to test folder
        try:
            gitsrc = os.path.join(os.path.realpath('.'), 'gitclone/rosette_apiExamples')
            gitdest = os.path.join(os.path.realpath('.'), 'test')
            shutil.copytree(gitsrc, gitdest)
        except:
            cleanup()
            print 'Failed to copy examples from github folder to test folder'
            sys.exit('Failed to copy examples from github folder to test folder')

        # Try to install rosette_api from nuget
        try:
<<<<<<< HEAD
            subprocess.call(["nuget", "install", "rosette_api", "-o", "rosettePackage"])
=======
            print "compiling";
            subprocess.call(["csc", f, "/r:System.Net.Http.dll", "/r:System.IO.dll", "/r:System.Web.Extensions.dll", "/r:rosette_api.dll"])
            print "running";
            cmd = subprocess.Popen([os.path.splitext(f)[0] + ".exe", "88afd6b4b18a11d1248639ecf399903c"], stdout=subprocess.PIPE, stderr=subprocess.STDOUT)
            cmd_out, cmd_err = cmd.communicate()
            print cmd_out
            if "Exception" in cmd_out or "{" not in cmd_out:
                failures = failures + [f]
>>>>>>> dab3841a
        except:
            print 'Failed to install newest rosette_api package from nuget'
            sys.exit('Failed to install newest rosette_api package from nuget')

        # move rosette_api.dll to current folder
        try:
            version = listdir(os.path.join(os.path.realpath('.'), 'rosettePackage'))[0]
            src = os.path.join(os.path.realpath('.'), 'rosettePackage/' + version + '/lib/net45/rosette_api.dll')
            dest = os.path.join(os.path.realpath('.'), 'test/rosette_api.dll')
            shutil.copyfile(src, dest)
        except:
            cleanup()
            print 'Failed to copy over rosette_api.dll to test folder'
            sys.exit('Failed to copy over rosette_api.dll to test folder')

        # Try to move into the test folder
        try:
            os.chdir(os.path.realpath('test'))
        except:
            print 'Failed to move into test'
            sys.exit('Failed to move into test')

        # compile and run each example
        failures = []
        for f in listdir(os.path.join(os.path.realpath('.'))):
            if f.endswith(".cs"):
                print f
                try:
                    subprocess.call(["csc", f, "/r:System.Net.Http.dll", "/r:System.IO.dll", "/r:System.Web.Extensions.dll", "/r:rosette_api.dll"])
                    cmd = subprocess.Popen([os.path.splitext(f)[0] + ".exe", "88afd6b4b18a11d1248639ecf399903c"], stdout=subprocess.PIPE, stderr=subprocess.STDOUT)
                    cmd_out, cmd_err = cmd.communicate()
                    print cmd_out
                    if "Exception" in cmd_out or "{" not in cmd_out:
                        failures = failures + [f]
                except:
                    print f + " was unable to be compiled and run"
                    failures = failures + [f]

        # Exit test folder
        try:
            os.chdir(os.path.realpath('..'))
        except:
            print 'Failed to move back into rosette_apiExamples'
            sys.exit('Failed to move back into rosette_apiExamples')
        if len(failures) != 0:
            cleanup()
            print 'Failed to pass these examples: ' + ', '.join(failures)
            sys.exit('Failed to pass these examples: ' + ', '.join(failures))

        # at the end clean up the folder
        cleanup()
        failed = False
    except:
        runs = runs + 1
        print 'Attempt ' + runs + ' failed. Retrying'

if failed:
    sys.exit('Failed after 3 attempts')
else:
    print 'All tests passed successfully'
    sys.exit(0)<|MERGE_RESOLUTION|>--- conflicted
+++ resolved
@@ -52,6 +52,7 @@
         # clone from git and get examples
         try:
             subprocess.call(["git", "clone", "-b", "master", "https://github.com/rosette-api/csharp.git", "gitclone"])
+
         except:
             sys.exit('Failed to clone examples from github: https://github.com/rosette-api/csharp.git')
 
@@ -67,18 +68,7 @@
 
         # Try to install rosette_api from nuget
         try:
-<<<<<<< HEAD
             subprocess.call(["nuget", "install", "rosette_api", "-o", "rosettePackage"])
-=======
-            print "compiling";
-            subprocess.call(["csc", f, "/r:System.Net.Http.dll", "/r:System.IO.dll", "/r:System.Web.Extensions.dll", "/r:rosette_api.dll"])
-            print "running";
-            cmd = subprocess.Popen([os.path.splitext(f)[0] + ".exe", "88afd6b4b18a11d1248639ecf399903c"], stdout=subprocess.PIPE, stderr=subprocess.STDOUT)
-            cmd_out, cmd_err = cmd.communicate()
-            print cmd_out
-            if "Exception" in cmd_out or "{" not in cmd_out:
-                failures = failures + [f]
->>>>>>> dab3841a
         except:
             print 'Failed to install newest rosette_api package from nuget'
             sys.exit('Failed to install newest rosette_api package from nuget')
