--- conflicted
+++ resolved
@@ -23,13 +23,9 @@
 import json
 import logging
 import sys
-<<<<<<< HEAD
-import pprint
 import time
 from socket import gethostbyname, gaierror
 from datetime import datetime
-=======
->>>>>>> 7ec9fdca
 
 _ACCEPTABLE_SERVER_VERSION = "0.5"
 _GZIP_BYTEARRAY = bytearray([0x1F, 0x8b, 0x08])
@@ -579,12 +575,9 @@
             headers["user_key"] = self.user_key
         headers['Content-Type'] = "application/json"
         r = _post_http(url, params_to_serialize, headers)
-<<<<<<< HEAD
         # pprint.pprint(headers)
         # pprint.pprint(url)
         # pprint.pprint(params_to_serialize)
-=======
->>>>>>> 7ec9fdca
         return self.__finish_result(r, "operate")
 
 
