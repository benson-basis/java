#!/usr/bin/env python

"""
Python client for the Rosette API.

Copyright (c) 2014-2015 Basis Technology Corporation.

Licensed under the Apache License, Version 2.0 (the "License");
you may not use this file except in compliance with the License.
You may obtain a copy of the License at
http://www.apache.org/licenses/LICENSE-2.0

Unless required by applicable law or agreed to in writing, software
distributed under the License is distributed on an "AS IS" BASIS,
WITHOUT WARRANTIES OR CONDITIONS OF ANY KIND, either express or implied.
See the License for the specific language governing permissions and
limitations under the License.
"""

from io import BytesIO
import base64
import gzip
import json
import logging
import sys
import pprint
import time
from socket import gethostbyname, gaierror
from datetime import datetime

_ACCEPTABLE_SERVER_VERSION = "0.5"
_GZIP_BYTEARRAY = bytearray([0x1F, 0x8b, 0x08])
<<<<<<< HEAD
N_RETRIES = 1

=======
N_RETRIES = 3
HTTP_CONNECTION = None
REUSE_CONNECTION = True
CONNECTION_TYPE = ""
CONNECTION_START = datetime.now()
CONNECTION_REFRESH_DURATION = 86400
>>>>>>> 8eba3d09

_IsPy3 = sys.version_info[0] == 3


try:
    import urlparse
    import urllib
except ImportError:
    import urllib.parse as urlparse
    import urllib.parse as urllib
try:
    import httplib
except ImportError:
    import http.client as httplib

if _IsPy3:
    _GZIP_SIGNATURE = _GZIP_BYTEARRAY
else:
    _GZIP_SIGNATURE = str(_GZIP_BYTEARRAY)


class _ReturnObject:
    def __init__(self, js, code):
        self._json = js
        self.status_code = code

    def json(self):
        return self._json


def _my_loads(obj):
    if _IsPy3:
        return json.loads(obj.decode("utf-8"))  # if py3, need chars.
    else:
        return json.loads(obj)


def _retrying_request(op, url, data, headers):
    global HTTP_CONNECTION
    global REUSE_CONNECTION
    global CONNECTION_TYPE
    global CONNECTION_START
    global CONNECTION_REFRESH_DURATION

    timeDelta = datetime.now() - CONNECTION_START
    totalTime = timeDelta.days * 86400 + timeDelta.seconds
    parsed = urlparse(url)
    if parsed.scheme != CONNECTION_TYPE:
        totalTime = CONNECTION_REFRESH_DURATION

    if not REUSE_CONNECTION or HTTP_CONNECTION is None or totalTime >= CONNECTION_REFRESH_DURATION:
        parsed = urlparse(url)
        loc = parsed.netloc
        CONNECTION_TYPE = parsed.scheme
        CONNECTION_START = datetime.now()
        if parsed.scheme == "https":
            HTTP_CONNECTION = httplib.HTTPSConnection(loc)
        else:
            HTTP_CONNECTION = httplib.HTTPConnection(loc)

    message = None
    code = "unknownError"
<<<<<<< HEAD
    parsed = urlparse.urlparse(url)
    loc = parsed.netloc
    if parsed.scheme == "https":
        conn = httplib.HTTPSConnection(loc)
    else:
        conn = httplib.HTTPConnection(loc)
    rdata = None
    for i in range(N_RETRIES + 1):
        conn.request(op, url, data, headers)
        response = conn.getresponse()
        status = response.status
        rdata = response.read()
        if status < 500:
            conn.close()
            return rdata, status
        if rdata is not None:
            try:
                the_json = _my_loads(rdata)
                if "message" in the_json:
                    message = the_json["message"]
                if "code" in the_json:
                    code = the_json["code"]
            except:
                pass
        conn.close()
=======
    rdata = None
    for i in range(N_RETRIES):
        # Try to connect with the Rosette API server
        # 500 errors will store a message and code
        try:
            HTTP_CONNECTION.request(op, url, data, headers)
            response = HTTP_CONNECTION.getresponse()
            status = response.status
            rdata = response.read()
            if status < 500:
                if not REUSE_CONNECTION:
                    HTTP_CONNECTION.close()
                return rdata, status
            if rdata is not None:
                try:
                    the_json = _my_loads(rdata)
                    if "message" in the_json:
                        message = the_json["message"]
                    if "code" in the_json:
                        code = the_json["code"]
                except:
                    pass
        # If there are issues connecting to the API server,
        # try to regenerate the connection as long as there are
        # still retries left.
        # A short sleep delay occurs (similar to google reconnect)
        # if the problem was a temporal one.
        except (httplib.BadStatusLine, gaierror) as e:
            totalTime = CONNECTION_REFRESH_DURATION
            if i == N_RETRIES - 1:
                raise RosetteException("ConnectionError", "Unable to establish connection to the Rosette API server", url)
            else:
                if not REUSE_CONNECTION or HTTP_CONNECTION is None or totalTime >= CONNECTION_REFRESH_DURATION:
                    time.sleep(min(5 * (i + 1) * (i + 1), 300))
                    parsed = urlparse(url)
                    loc = parsed.netloc
                    CONNECTION_TYPE = parsed.scheme
                    CONNECTION_START = datetime.now()
                    if parsed.scheme == "https":
                        HTTP_CONNECTION = httplib.HTTPSConnection(loc)
                    else:
                        HTTP_CONNECTION = httplib.HTTPConnection(loc)

>>>>>>> 8eba3d09
        # Do not wait to retry -- the model is that a bunch of dynamically-routed
        # resources has failed -- Retry means some other set of servelets and their
        # underlings will be called up, and maybe they'll do better.
        # This will not help with a persistent or impassible delay situation,
        # but the former case is thought to be more likely.

    if not REUSE_CONNECTION:
        HTTP_CONNECTION.close()

    if message is None:
        message = "A retryable network operation has not succeeded after " + str(N_RETRIES) + " attempts"

    raise RosetteException(code, message, url)


def _get_http(url, headers):
    (rdata, status) = _retrying_request("GET", url, None, headers)
    return _ReturnObject(_my_loads(rdata), status)


def _post_http(url, data, headers):
    if data is None:
        json_data = ""
    else:
        json_data = json.dumps(data)

    (rdata, status) = _retrying_request("POST", url, json_data, headers)

    if len(rdata) > 3 and rdata[0:3] == _GZIP_SIGNATURE:
        buf = BytesIO(rdata)
        rdata = gzip.GzipFile(fileobj=buf).read()

    return _ReturnObject(_my_loads(rdata), status)


def add_query(orig_url, key, value):
    parts = urlparse.urlsplit(orig_url)
    queries = urlparse.parse_qsl(parts[3])
    queries.append((key, value))
    qs = urllib.urlencode(queries)
    return urlparse.urlunsplit((parts[0], parts[1], parts[2], qs, parts[4]))


class RosetteException(Exception):
    """Exception thrown by all Rosette API operations for errors local and remote.

    TBD. Right now, the only valid operation is conversion to __str__.
    """

    def __init__(self, status, message, response_message):
        self.status = status
        self.message = message
        self.response_message = response_message

    def __str__(self):
        sst = self.status
        if not (isinstance(sst, str)):
            sst = repr(sst)
        return sst + ": " + self.message + ":\n  " + self.response_message


class _PseudoEnum:
    def __init__(self):
        pass

    @classmethod
    def validate(cls, value, name):
        values = []
        for (k, v) in vars(cls).items():
            if not k.startswith("__"):
                values += [v]

        # this is still needed to make sure that the parameter NAMES are known.
        # If python didn't allow setting unknown values, this would be a language error.
        if value not in values:
            raise RosetteException("unknownVariable", "The value supplied for " + name +
                                   " is not one of " + ", ".join(values) + ".", repr(value))


class DataFormat(_PseudoEnum):
    """Data Format, as much as it is known."""
    SIMPLE = "text/plain"
    """The data is unstructured text, supplied as a possibly-unicode string."""
    JSON = "application/json"
    """To be supplied.  The API uses JSON internally, but that is not what this refers to."""
    HTML = "text/html"
    """The data is a 'loose' HTML page; that is, it may not be HTML-compliant, or may even not
    really be HTML. The data must be a narrow (single-byte) string, not a python Unicode string,
    perhaps read from a file. (Of course, it can be UTF-8 encoded)."""
    XHTML = "application/xhtml+xml"
    """The data is a compliant XHTML page. The data must be a narrow (single-byte) string, not a
    python Unicode string, perhaps read from a file. (Of course, it can be UTF-8 encoded)."""
    UNSPECIFIED = "application/octet-stream"
    """The data is of unknown format, it may be a binary data type (the contents of a binary file),
    or may not.  It will be sent as is and identified and analyzed by the server."""


class InputUnit(_PseudoEnum):
    """Elements are used in the L{DocumentParameters} class to specify whether textual data
    is to be treated as one sentence or possibly many."""
    DOC = "doc"
    """The data is a whole document; it may or may not contain multiple sentences."""
    SENTENCE = "sentence"
    """The data is a single sentence."""


class MorphologyOutput(_PseudoEnum):
    LEMMAS = "lemmas"
    PARTS_OF_SPEECH = "parts-of-speech"
    COMPOUND_COMPONENTS = "compound-components"
    HAN_READINGS = "han-readings"
    COMPLETE = "complete"


class _DocumentParamSetBase(object):
    def __init__(self, repertoire):
        self.__params = {}
        for k in repertoire:
            self.__params[k] = None

    def __setitem__(self, key, val):
        if key not in self.__params:
            raise RosetteException("badKey", "Unknown Rosette parameter key", repr(key))
        self.__params[key] = val

    def __getitem__(self, key):
        if key not in self.__params:
            raise RosetteException("badKey", "Unknown Rosette parameter key", repr(key))
        return self.__params[key]

    def validate(self):
        pass

    def serialize(self):
        self.validate()
        v = {}
        for (key, val) in self.__params.items():
            if val is None:
                pass
            else:
                v[key] = val
        return v


def _byteify(s):  # py 3 only
    l = len(s)
    b = bytearray(l)
    for ix in range(l):
        oc = ord(s[ix])
        assert (oc < 256)
        b[ix] = oc
    return b


class DocumentParameters(_DocumentParamSetBase):
    """Parameter object for all operations requiring input other than
    translated_name.
    Four fields, C{content}, C{contentType}, C{unit}, and C{inputUri}, are set via
    the subscript operator, e.g., C{params["content"]}, or the
    convenience instance methods L{DocumentParameters.load_document_file}
    and L{DocumentParameters.load_document_string}. The unit size and
    data format are defaulted to L{InputUnit.DOC} and L{DataFormat.SIMPLE}.

    Using subscripts instead of instance variables facilitates diagnosis.

    If the field C{contentUri} is set to the URL of a web page (only
    protocols C{http, https, ftp, ftps} are accepted), the server will
    fetch the content from that web page.  In this case, neither C{content}
    nor C{contentType} may be set.
    """

    def __init__(self):
        """Create a L{DocumentParameters} object.  Default data format
    is L{DataFormat.SIMPLE}, unit is L{InputUnit.DOC}."""
        _DocumentParamSetBase.__init__(self, ("content", "contentUri", "contentType", "unit", "language"))
        self["unit"] = InputUnit.DOC  # default

    def validate(self):
        """Internal. Do not use."""
        if self["content"] is None:
            if self["contentUri"] is None:
                raise RosetteException("badArgument", "Must supply one of Content or ContentUri", "bad arguments")
        else:  # self["content"] not None
            if self["contentUri"] is not None:
                raise RosetteException("badArgument", "Cannot supply both Content and ContentUri", "bad arguments")

    def serialize(self):
        """Internal. Do not use."""
        self.validate()
        slz = super(DocumentParameters, self).serialize()
        if self["contentType"] is None and self["contentUri"] is None:
            slz["contentType"] = DataFormat.SIMPLE
        elif self["contentType"] in (DataFormat.HTML, DataFormat.XHTML, DataFormat.UNSPECIFIED):
            content = slz["content"]
            if _IsPy3 and isinstance(content, str):
                content = _byteify(content)

            encoded = base64.b64encode(content)
            if _IsPy3:
                encoded = encoded.decode("utf-8")  # if py3, need chars.
            slz["content"] = encoded
        return slz

    def load_document_file(self, path, data_type=DataFormat.UNSPECIFIED):
        """Loads a file into the object.
        The file will be read as bytes; the appropriate conversion will
        be determined by the server.  The document unit size remains
        by default L{InputUnit.DOC}.
        @parameter path: Pathname of a file acceptable to the C{open} function.
        @parameter data_type: One of L{DataFormat.HTML}, L{DataFormat.XHTML}, or L{DataFormat.UNSPECIFIED}.
        No other types are acceptable at this time, although HTML is broad enough to include text strings
        without markup.
        If the data type is unknown, or describes a binary file, use the default (L{DataFormat.UNSPECIFIED}).
        @type data_type: L{DataFormat}
        """
        if data_type not in (DataFormat.HTML, DataFormat.XHTML, DataFormat.UNSPECIFIED):
            raise RosetteException("badArgument", "Must supply one of HTML, XHTML, or UNSPECIFIED", data_type)
        self.load_document_string(open(path, "rb").read(), data_type)

    def load_document_string(self, s, data_type):
        """Loads a string into the object.
        The string will be taken as bytes or as Unicode dependent upon
        its native python type and the data type asked for; if the
        type is HTML or XHTML, bytes, not python Unicode, are expected,
        the encoding to be determined by the server.
        The document unit size remains (by default) L{InputUnit.DOC}.
        @parameter s: A string, possibly a unicode-string, to be loaded
        for subsequent analysis, as per the C{data_type}.
        @parameter data_type: The data type of the string, as per L{DataFormat}.
        @type data_type: L{DataFormat}
        """
        self["content"] = s
        self["contentType"] = data_type
        self["unit"] = InputUnit.DOC


class NameTranslationParameters(_DocumentParamSetBase):
    """Parameter object for C{translated_name} endpoint.
    The following values may be set by the indexing (i.e.,C{ parms["name"]}) operator.  The values are all
    strings (when not C{None}).
    All are optional except C{name} and C{targetLanguage}.  Scripts are in
    ISO15924 codes, and languages in ISO639 (two- or three-letter) codes.  See the Name Translation documentation for
    more description of these terms, as well as the content of the return result.

    C{name} The name to be translated.

    C{targetLangauge} The language into which the name is to be translated.

    C{entityType} The entity type (TBD) of the name.

    C{sourceLanguageOfOrigin} The language of origin of the name.

    C{sourceLanguageOfUse} The language of use of the name.

    C{sourceScript} The script in which the name is supplied.

    C{targetScript} The script into which the name should be translated.

    C{targetScheme} The transliteration scheme by which the translated name should be rendered.
    """

    def __init__(self):
        _DocumentParamSetBase.__init__(self, ("name", "targetLanguage", "entityType", "sourceLanguageOfOrigin",
                                              "sourceLanguageOfUse", "sourceScript", "targetScript", "targetScheme"))

    def validate(self):
        """Internal. Do not use."""
        for n in ("name", "targetLanguage"):  # required
            if self[n] is None:
                raise RosetteException("missingParameter", "Required Name Translation parameter not supplied", repr(n))


class NameMatchingParameters(_DocumentParamSetBase):
    """Parameter object for C{matched_name} endpoint.
    All are required.

    C{name1} The name to be matched, a C{name} object.

    C{name2} The name to be matched, a C{name} object.

    The C{name} object contains these fields:

    C{text} Text of the name, required.

    C{language} Language of the name in ISO639 three-letter code, optional.

    C{script} The ISO15924 code of the name, optional.

    C{entityType} The entity type, can be "PERSON", "LOCATION" or "ORGANIZATION", optional.
    """

    def __init__(self):
        _DocumentParamSetBase.__init__(self, ("name1", "name2"))

    def validate(self):
        """Internal. Do not use."""
        for n in ("name1", "name2"):  # required
            if self[n] is None:
                raise RosetteException("missingParameter", "Required Name Matching parameter not supplied", repr(n))


class EndpointCaller:
    """L{EndpointCaller} objects are invoked via their instance methods to obtain results
    from the Rosette server described by the L{API} object from which they
    are created.  Each L{EndpointCaller} object communicates with a specific endpoint
    of the Rosette server, specified at its creation.  Use the specific
    instance methods of the L{API} object to create L{EndpointCaller} objects bound to
    corresponding endpoints.

    Use L{EndpointCaller.ping} to ping, and L{EndpointCaller.info} to retrieve server info.
    For all other types of requests, use L{EndpointCaller.call}, which accepts
    an argument specifying the data to be processed and certain metadata.

    The results of all operations are returned as python dictionaries, whose
    keys and values correspond exactly to those of the corresponding
    JSON return value described in the Rosette web service documentation.
    """

    def __init__(self, api, suburl):
        """This method should not be invoked by the user.  Creation is reserved
        for internal use by API objects."""

        self.service_url = api.service_url
        self.user_key = api.user_key
        self.logger = api.logger
        self.useMultipart = api.useMultipart
        self.checker = lambda: api.check_version()
        self.suburl = suburl
        self.debug = api.debug

    def __finish_result(self, r, ename):
        code = r.status_code
        the_json = r.json()
        if code == 200:
            return the_json
        else:
            if 'message' in the_json:
                msg = the_json['message']
            else:
                msg = the_json['code']  # punt if can't get real message
            if self.suburl is None:
                complaint_url = "Top level info"
            else:
                complaint_url = ename + " " + self.suburl

            if "code" in the_json:
                server_code = the_json["code"]
            else:
                server_code = "unknownError"

            raise RosetteException(server_code,
                                   complaint_url + " : failed to communicate with Rosette",
                                   msg)

    def _set_use_multipart(self, value):
        self.useMultipart = value

    def info(self):
        """Issues an "info" request to the L{EndpointCaller}'s specific endpoint.
        @return: A dictionary telling server version and other
        identifying data."""
        if self.suburl is not None:
            self.checker()
            url = self.service_url + '/' + self.suburl + "/info"
        else:
            url = self.service_url + "/info"
        if self.debug:
            url = add_query(url, "debug", "true")
        self.logger.info('info: ' + url)
        headers = {'Accept': 'application/json'}
        if self.user_key is not None:
            headers["user_key"] = self.user_key
        r = _get_http(url, headers=headers)
        return self.__finish_result(r, "info")

    def ping(self):
        """Issues a "ping" request to the L{EndpointCaller}'s (server-wide) endpoint.
        @return: A dictionary if OK.  If the server cannot be reached,
        or is not the right server or some other error occurs, it will be
        signalled."""

        url = self.service_url + '/ping'
        if self.debug:
            url = add_query(url, "debug", "true")
        self.logger.info('Ping: ' + url)
        headers = {'Accept': 'application/json'}
        if self.user_key is not None:
            headers["user_key"] = self.user_key
        r = _get_http(url, headers=headers)
        return self.__finish_result(r, "ping")

    def call(self, parameters):
        """Invokes the endpoint to which this L{EndpointCaller} is bound.
        Passes data and metadata specified by C{parameters} to the server
        endpoint to which this L{EndpointCaller} object is bound.  For all
        endpoints except C{translated_name} and C{matched_name}, it must be a L{DocumentParameters}
        object; for C{translated_name}, it must be an L{NameTranslationParameters} object;
        for C{matched_name}, it must be an L{NameMatchingParameters} object.

        In all cases, the result is returned as a python dictionary
        conforming to the JSON object described in the endpoint's entry
        in the Rosette web service documentation.

        @param parameters: An object specifying the data,
        and possible metadata, to be processed by the endpoint.  See the
        details for those object types.
        @type parameters: For C{translated_name}, L{NameTranslationParameters}, otherwise L{DocumentParameters}
        @return: A python dictionary expressing the result of the invocation.
        """

        self.checker()

        if self.useMultipart and (parameters['contentType'] != DataFormat.SIMPLE):
            raise RosetteException("incompatible", "Multipart requires contentType SIMPLE",
                                   repr(parameters['contentType']))
        url = self.service_url + '/' + self.suburl
        if self.debug:
            url = add_query(url, "debug", "true")
        self.logger.info('operate: ' + url)
        params_to_serialize = parameters.serialize()
        headers = {'Accept': "application/json", 'Accept-Encoding': "gzip"}
        if self.user_key is not None:
            headers["user_key"] = self.user_key
        headers['Content-Type'] = "application/json"
        r = _post_http(url, params_to_serialize, headers)
<<<<<<< HEAD
=======
        # pprint.pprint(headers)
        # pprint.pprint(url)
        # pprint.pprint(params_to_serialize)
>>>>>>> 8eba3d09
        return self.__finish_result(r, "operate")


class API:
    """
    Rosette Python Client Binding API; representation of a Rosette server.
    Call instance methods upon this object to obtain L{EndpointCaller} objects
    which can communicate with particular Rosette server endpoints.
    """
<<<<<<< HEAD
    def __init__(self, user_key=None, service_url='https://api.rosette.com/rest/v1', retries=1, debug=False):
=======
    def __init__(self, user_key=None, service_url='https://api.rosette.com/rest/v1', retries=3, reuse_connection=True, refresh_duration=86400):
>>>>>>> 8eba3d09
        """ Create an L{API} object.
        @param user_key: (Optional; required for servers requiring authentication.) An authentication string to be sent
         as user_key with all requests.  The default Rosette server requires authentication.
         to the server.
        @param service_url: (Optional) The root URL (string) of the Rosette service to which this L{API} object will be
         bound.  The default is that of Basis Technology's public Rosette server.
        """
        self.user_key = user_key
        self.service_url = service_url
        self.logger = logging.getLogger('rosette.api')
        self.logger.info('Initialized on ' + self.service_url)
        self.debug = debug
        self.useMultipart = False
        self.version_checked = False

        global N_RETRIES
        global REUSE_CONNECTION
        global CONNECTION_REFRESH_DURATION

        if (retries < 1):
            retries = 1
        if (refresh_duration < 60):
            refresh_duration = 60
        N_RETRIES = retries
        REUSE_CONNECTION = reuse_connection
        CONNECTION_REFRESH_DURATION = refresh_duration

    def check_version(self):
        if self.version_checked:
            return True
        op = EndpointCaller(self, None)
        result = op.info()
        version = ".".join(result["version"].split(".")[0:2])
        if version != _ACCEPTABLE_SERVER_VERSION:
            raise RosetteException("incompatibleVersion", "The server version is not " + _ACCEPTABLE_SERVER_VERSION,
                                   version)
        self.version_checked = True
        return True

    def _set_use_multipart(self, value):
        self.useMultipart = value

    def ping(self):
        """
        Create a ping L{EndpointCaller} for the server and ping it.
        @return: A python dictionary including the ping message of the L{API}
        """
        return EndpointCaller(self, None).ping()

    def info(self):
        """
        Create a ping L{EndpointCaller} for the server and ping it.
        @return: A python dictionary including the ping message of the L{API}
        """
        return EndpointCaller(self, None).info()

    def language(self, parameters):
        """
        Create an L{EndpointCaller} for language identification and call it.
        @param parameters: An object specifying the data,
        and possible metadata, to be processed by the language identifier.
        @type parameters: L{DocumentParameters}
        @return: A python dictionary containing the results of language
        identification."""
        return EndpointCaller(self, "language").call(parameters)

    def sentences(self, parameters):
        """
        Create an L{EndpointCaller} to break a text into sentences and call it.
        @param parameters: An object specifying the data,
        and possible metadata, to be processed by the sentence identifier.
        @type parameters: L{DocumentParameters}
        @return: A python dictionary containing the results of sentence identification."""
        return EndpointCaller(self, "sentences").call(parameters)

    def tokens(self, parameters):
        """
        Create an L{EndpointCaller} to break a text into tokens and call it.
        @param parameters: An object specifying the data,
        and possible metadata, to be processed by the tokens identifier.
        @type parameters: L{DocumentParameters}
        @return: A python dictionary containing the results of tokenization."""
        return EndpointCaller(self, "tokens").call(parameters)

    def morphology(self, parameters, facet=MorphologyOutput.COMPLETE):
        """
        Create an L{EndpointCaller} to returns a specific facet
        of the morphological analyses of texts to which it is applied and call it.
        @param parameters: An object specifying the data,
        and possible metadata, to be processed by the morphology analyzer.
        @type parameters: L{DocumentParameters}
        @param facet: The facet desired, to be returned by the created L{EndpointCaller}.
        @type facet: An element of L{MorphologyOutput}.
        @return: A python dictionary containing the results of morphological analysis."""
        return EndpointCaller(self, "morphology/" + facet).call(parameters)

    def entities(self, parameters, linked=False):
        """
        Create an L{EndpointCaller}  to identify named entities found in the texts
        to which it is applied and call it. Linked entity information is optional, and
        its need must be specified at the time the operator is created.
        @param linked: Specifies whether or not linked entity information will
        be wanted.
        @type linked: Boolean
        @param parameters: An object specifying the data,
        and possible metadata, to be processed by the entity identifier.
        @type parameters: L{DocumentParameters}
        @return: A python dictionary containing the results of entity extraction."""
        if linked:
            return EndpointCaller(self, "entities/linked").call(parameters)
        else:
            return EndpointCaller(self, "entities").call(parameters)

    def categories(self, parameters):
        """
        Create an L{EndpointCaller} to identify the category of the text to which
        it is applied and call it.
        @param parameters: An object specifying the data,
        and possible metadata, to be processed by the category identifier.
        @type parameters: L{DocumentParameters}
        @return: A python dictionary containing the results of categorization."""
        return EndpointCaller(self, "categories").call(parameters)

    def sentiment(self, parameters):
        """
        Create an L{EndpointCaller} to identify the sentiment of the text to
        which it is applied and call it.
        @param parameters: An object specifying the data,
        and possible metadata, to be processed by the sentiment identifier.
        @type parameters: L{DocumentParameters}
        @return: A python dictionary containing the results of sentiment identification."""
        """Create an L{EndpointCaller} to identify sentiments of the texts
        to which is applied.
        @return: An L{EndpointCaller} object which can return sentiments
        of texts to which it is applied."""
        return EndpointCaller(self, "sentiment").call(parameters)

    def translated_name(self, parameters):
        """
        Create an L{EndpointCaller} to perform name analysis and translation
        upon the name to which it is applied and call it.
        @param parameters: An object specifying the data,
        and possible metadata, to be processed by the name translator.
        @type parameters: L{NameTranslationParameters}
        @return: A python dictionary containing the results of name translation."""
        return EndpointCaller(self, "translated-name").call(parameters)

    def matched_name(self, parameters):
        """
        Create an L{EndpointCaller} to perform name matching and call it.
        @param parameters: An object specifying the data,
        and possible metadata, to be processed by the name matcher.
        @type parameters: L{NameMatchingParameters}
        @return: A python dictionary containing the results of name matching."""
        return EndpointCaller(self, "matched-name").call(parameters)<|MERGE_RESOLUTION|>--- conflicted
+++ resolved
@@ -30,17 +30,13 @@
 
 _ACCEPTABLE_SERVER_VERSION = "0.5"
 _GZIP_BYTEARRAY = bytearray([0x1F, 0x8b, 0x08])
-<<<<<<< HEAD
-N_RETRIES = 1
-
-=======
 N_RETRIES = 3
 HTTP_CONNECTION = None
 REUSE_CONNECTION = True
 CONNECTION_TYPE = ""
 CONNECTION_START = datetime.now()
 CONNECTION_REFRESH_DURATION = 86400
->>>>>>> 8eba3d09
+N_RETRIES = 3
 
 _IsPy3 = sys.version_info[0] == 3
 
@@ -93,31 +89,29 @@
 
     if not REUSE_CONNECTION or HTTP_CONNECTION is None or totalTime >= CONNECTION_REFRESH_DURATION:
         parsed = urlparse(url)
-        loc = parsed.netloc
+    parsed = urlparse.urlparse(url)
+    loc = parsed.netloc
         CONNECTION_TYPE = parsed.scheme
         CONNECTION_START = datetime.now()
-        if parsed.scheme == "https":
+    if parsed.scheme == "https":
             HTTP_CONNECTION = httplib.HTTPSConnection(loc)
-        else:
+    else:
             HTTP_CONNECTION = httplib.HTTPConnection(loc)
 
     message = None
     code = "unknownError"
-<<<<<<< HEAD
-    parsed = urlparse.urlparse(url)
-    loc = parsed.netloc
-    if parsed.scheme == "https":
-        conn = httplib.HTTPSConnection(loc)
-    else:
-        conn = httplib.HTTPConnection(loc)
     rdata = None
     for i in range(N_RETRIES + 1):
-        conn.request(op, url, data, headers)
-        response = conn.getresponse()
+        # Try to connect with the Rosette API server
+        # 500 errors will store a message and code
+        try:
+            HTTP_CONNECTION.request(op, url, data, headers)
+            response = HTTP_CONNECTION.getresponse()
         status = response.status
         rdata = response.read()
         if status < 500:
-            conn.close()
+                if not REUSE_CONNECTION:
+                    HTTP_CONNECTION.close()
             return rdata, status
         if rdata is not None:
             try:
@@ -128,30 +122,6 @@
                     code = the_json["code"]
             except:
                 pass
-        conn.close()
-=======
-    rdata = None
-    for i in range(N_RETRIES):
-        # Try to connect with the Rosette API server
-        # 500 errors will store a message and code
-        try:
-            HTTP_CONNECTION.request(op, url, data, headers)
-            response = HTTP_CONNECTION.getresponse()
-            status = response.status
-            rdata = response.read()
-            if status < 500:
-                if not REUSE_CONNECTION:
-                    HTTP_CONNECTION.close()
-                return rdata, status
-            if rdata is not None:
-                try:
-                    the_json = _my_loads(rdata)
-                    if "message" in the_json:
-                        message = the_json["message"]
-                    if "code" in the_json:
-                        code = the_json["code"]
-                except:
-                    pass
         # If there are issues connecting to the API server,
         # try to regenerate the connection as long as there are
         # still retries left.
@@ -173,7 +143,6 @@
                     else:
                         HTTP_CONNECTION = httplib.HTTPConnection(loc)
 
->>>>>>> 8eba3d09
         # Do not wait to retry -- the model is that a bunch of dynamically-routed
         # resources has failed -- Retry means some other set of servelets and their
         # underlings will be called up, and maybe they'll do better.
@@ -599,12 +568,9 @@
             headers["user_key"] = self.user_key
         headers['Content-Type'] = "application/json"
         r = _post_http(url, params_to_serialize, headers)
-<<<<<<< HEAD
-=======
         # pprint.pprint(headers)
         # pprint.pprint(url)
         # pprint.pprint(params_to_serialize)
->>>>>>> 8eba3d09
         return self.__finish_result(r, "operate")
 
 
@@ -614,11 +580,7 @@
     Call instance methods upon this object to obtain L{EndpointCaller} objects
     which can communicate with particular Rosette server endpoints.
     """
-<<<<<<< HEAD
-    def __init__(self, user_key=None, service_url='https://api.rosette.com/rest/v1', retries=1, debug=False):
-=======
     def __init__(self, user_key=None, service_url='https://api.rosette.com/rest/v1', retries=3, reuse_connection=True, refresh_duration=86400):
->>>>>>> 8eba3d09
         """ Create an L{API} object.
         @param user_key: (Optional; required for servers requiring authentication.) An authentication string to be sent
          as user_key with all requests.  The default Rosette server requires authentication.
